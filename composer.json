{
<<<<<<< HEAD
    "name": "dotpay/php-sdk",
=======
    "name": "dotpay/PHP-SDK",
>>>>>>> cbb3b65e
    "version": "1.0.3",
    "description": "Universal API to creating payment gateways for e-commerce thanks to Dotpay services",
    "keywords": [
        "dotpay",
        "payment",
        "ecommerce",
        "api"
    ],
    "homepage": "http://dotpay.pl",
    "license": "MIT",
    "authors": [{
        "name": "Dotpay S.A.",
        "email": "tech@dotpay.pl",
        "role": "Developer"
    }],
    "require": {
        "php": ">=5.5"
    },
    "require-dev": {
        "phpunit/phpunit": "5.5.*",
        "phpunit/php-invoker": "*",
        "phpunit/dbunit": ">=1.2",
        "mockery/mockery": "dev-master",
        "phpdocumentor/phpdocumentor":"2.*"
    },
    "autoload": {
        "psr-4": {
            "Dotpay\\": "src/"
        }
    },
    "autoload-dev": {
        "classmap": [
            "tests/"
        ]
    }
}<|MERGE_RESOLUTION|>--- conflicted
+++ resolved
@@ -1,9 +1,5 @@
 {
-<<<<<<< HEAD
-    "name": "dotpay/php-sdk",
-=======
     "name": "dotpay/PHP-SDK",
->>>>>>> cbb3b65e
     "version": "1.0.3",
     "description": "Universal API to creating payment gateways for e-commerce thanks to Dotpay services",
     "keywords": [
